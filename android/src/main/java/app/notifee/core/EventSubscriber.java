--- conflicted
+++ resolved
@@ -41,8 +41,6 @@
       eventListener.onLogEvent(logEvent);
     }
   }
-<<<<<<< HEAD
-=======
 
   @Subscribe
   public void onBlockStateEvent(BlockStateEvent blockStateEvent) {
@@ -50,5 +48,4 @@
       eventListener.onBlockStateEvent(blockStateEvent);
     }
   }
->>>>>>> 22d1b8fa
 }
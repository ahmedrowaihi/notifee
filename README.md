--- conflicted
+++ resolved
@@ -2,11 +2,7 @@
   <a href="https://invertase.io">
     <img width="140px" src="https://static.invertase.io/assets/invertase-logo.png"><br/>
   </a>
-<<<<<<< HEAD
-  <h3 align="center">Notifee 💩</h3>
-=======
-  <h3 align="center">Notifee</h3>
->>>>>>> a2a299b1
+  <h3 align="center">Notifee Notifications Product</h3>
 </p>
 
 
